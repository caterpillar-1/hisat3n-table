--- conflicted
+++ resolved
@@ -1,10 +1,4 @@
-<<<<<<< HEAD
-use ascii::{AsciiChar, AsciiStr, AsciiString};
-use std::hint::cold_path;
-use std::{cell::Cell, hash::Hash};
-=======
 use std::{collections::BTreeMap, hint::cold_path};
->>>>>>> 39321b02
 
 use crate::{
     ARGS,
@@ -30,15 +24,6 @@
     }
 }
 
-<<<<<<< HEAD
-pub struct Position {
-    pub dna: &'static AsciiStr,
-    pub location: isize,
-    pub strand: Option<AsciiChar>,
-    pub converted_qualities: AsciiString,
-    pub unconverted_qualities: AsciiString,
-    pub unique_ids: Vec<UniqueID>,
-=======
 pub struct Position<'a> {
     pub dna: &'a [u8],
     pub location: isize,
@@ -46,7 +31,6 @@
     pub converted_qualities: Vec<u8>,
     pub unconverted_qualities: Vec<u8>,
     pub unique_ids: BTreeMap<u64, UniqueID>,
->>>>>>> 39321b02
 }
 
 impl<'a> Position<'a> {
@@ -55,74 +39,6 @@
             dna,
             location,
             strand: None,
-<<<<<<< HEAD
-            converted_qualities: AsciiString::new(),
-            unconverted_qualities: AsciiString::new(),
-            unique_ids: Vec::default(),
-        }
-    }
-
-    pub fn empty(&self) -> bool {
-        self.converted_qualities.is_empty() && self.unconverted_qualities.is_empty()
-    }
-
-    fn search_read_name_id(&mut self, read_name_id: usize, start: usize, end: usize) -> usize {
-        if self.unique_ids.is_empty() {
-            return 0;
-        }
-        if start <= end {
-            let middle = (start + end) / 2;
-            if self.unique_ids[middle].read_name_id == read_name_id {
-                return middle;
-            }
-            if self.unique_ids[middle].read_name_id > read_name_id {
-                return self.search_read_name_id(read_name_id, start, middle - 1);
-            }
-            return self.search_read_name_id(read_name_id, middle + 1, end);
-        }
-        return start; // return the bigger one
-    }
-
-    fn append_read_name_id(&mut self, base: &PosQuality, a: &Alignment) -> bool {
-        let id_count = self.unique_ids.len();
-        if id_count == 0 || a.read_name_id > self.unique_ids.last().unwrap().read_name_id {
-            self.unique_ids
-                .push(UniqueID::new(a.read_name_id, base.converted, base.qual));
-            return true;
-        }
-        let index = self.search_read_name_id(a.read_name_id, 0, id_count);
-        if self.unique_ids[index].read_name_id == a.read_name_id {
-            // if the new base is consistent with exist base's conversion status, ignore
-            // otherwise, delete the exist conversion status
-            if self.unique_ids[index].removed.get() {
-                return false;
-            }
-            if self.unique_ids[index].converted != base.converted {
-                self.unique_ids[index].removed.set(true);
-                if self.unique_ids[index].converted {
-                    for i in 0..self.converted_qualities.len() {
-                        if self.converted_qualities[i] == base.qual {
-                            let _ = self.converted_qualities.remove(i);
-                            return false;
-                        }
-                    }
-                } else {
-                    for i in 0..self.converted_qualities.len() {
-                        if self.unconverted_qualities[i] == base.qual {
-                            let _ = self.unconverted_qualities.remove(i);
-                            return false;
-                        }
-                    }
-                }
-            }
-            return false;
-        } else {
-            self.unique_ids.insert(
-                index,
-                UniqueID::new(a.read_name_id, base.converted, base.qual),
-            );
-            return true;
-=======
             converted_qualities: Vec::new(),
             unconverted_qualities: Vec::new(),
             unique_ids: BTreeMap::new(),
@@ -162,7 +78,6 @@
                 }
                 return false;
             },
->>>>>>> 39321b02
         }
 
         // let id = UniqueID::new(a.read_name_id, base.converted, base.qual);
@@ -216,87 +131,6 @@
     }
 }
 
-<<<<<<< HEAD
-fn search_read_name_id(read_name_id: usize, arg: i32, id_count: usize) -> usize {
-    todo!()
-}
-
-pub struct PositionIter {
-    dna: &'static AsciiStr,
-    location: isize,
-    seq: &'static AsciiStr, // file text, can contain blank spaces
-    last_base: Option<AsciiChar>,
-    last_pos: Option<Position>,
-}
-
-impl PositionIter {
-    // location: pass in 0-based location
-    //           internally use 1-based location
-    pub fn new(dna: &'static AsciiStr, location: isize, seq: &'static AsciiStr) -> Self {
-        Self {
-            dna,
-            location: location + 1,
-            seq,
-            last_base: None,
-            last_pos: None,
-        }
-    }
-}
-
-impl Iterator for PositionIter {
-    type Item = Position;
-
-    fn next(&mut self) -> Option<Self::Item> {
-        loop {
-            match self.seq.first() {
-                Some(AsciiChar::CarriageReturn | AsciiChar::LineFeed | AsciiChar::Space) => {
-                    self.seq = &self.seq[1..];
-                    continue;
-                }
-                Some(AsciiChar::At) => {
-                    cold_path();
-                    panic!("wrong ref parser impl")
-                }
-                Some(ch) => {
-                    let ch = ch.to_ascii_uppercase();
-                    let mut p = Position::new();
-                    p.dna = self.dna;
-                    p.location = self.location;
-                    self.location += 1;
-                    if ARGS.cg_only {
-                        if matches!(self.last_base, Some(AsciiChar::C))
-                            && matches!(ch, AsciiChar::G)
-                        {
-                            self.last_pos.as_mut().unwrap().strand = Some(AsciiChar::Plus);
-                            p.strand = Some(AsciiChar::Minus);
-                        }
-                    } else {
-                        if ch == ARGS.base_change.0.0 {
-                            p.strand = Some(AsciiChar::Plus);
-                        } else if ch == ARGS.base_change.1.0 {
-                            p.strand = Some(AsciiChar::Minus);
-                        }
-                    }
-                    self.last_base = Some(ch);
-                    self.seq = &self.seq[1..];
-                    let ret = std::mem::replace(&mut self.last_pos, Some(p));
-                    if ret.is_none() {
-                        continue;
-                    } else {
-                        return ret;
-                    }
-                }
-                None => {
-                    cold_path();
-                    match &self.last_pos {
-                        Some(_) => {
-                            let _ = std::mem::replace(&mut self.last_base, None);
-                            return std::mem::replace(&mut self.last_pos, None);
-                        }
-                        None => return None,
-                    }
-                }
-=======
 pub fn fill_positions<'a>(positions: &mut Vec<Position<'a>>, text: &'a [u8], dna: &'a [u8],
                           start_pos: usize, end_pos: usize) {
     positions.reserve(end_pos - start_pos);
@@ -319,7 +153,6 @@
                 p.strand = Some(b'+');
             } else if ch == ARGS.base_change.0.1 {
                 p.strand = Some(b'-');
->>>>>>> 39321b02
             }
         }
         positions.push(p);
